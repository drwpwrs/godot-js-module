--- conflicted
+++ resolved
@@ -13,22 +13,14 @@
 - Full code completion support for all Godot APIs including signals and enumerations
 - Debug in Visual Studio Code with the [plugin](https://marketplace.visualstudio.com/items?itemName=geequlim.godot-javascript-debug)
 
-<<<<<<< HEAD
 ## Installation
-=======
-### Installation
+
 No installation or setup necessary. The binaries for download are the complete, usable Godot editor and engine with Javascript/Typescript language support.
 
 ### Download
+
 You can try the pre-compiled binaries from the [release page](https://github.com/GodotExplorer/ECMAScript/releases)  
 You can also get the binaries with lastest commits from the [github build action result](https://github.com/GodotExplorer/ECMAScript/actions)
->>>>>>> 1e473b6b
-
-No installation or setup necessary. The binaries for download are the complete, usable Godot editor and engine with JavaScript/TypeScript language support.
-
-## Download
-
-You can try the pre-compiled binaries from the [release page](https://github.com/GodotExplorer/ECMAScript/releases) or get the binaries with the latest commits from the [GitHub build action result](https://github.com/GodotExplorer/ECMAScript/actions).
 
 ## Compilation
 
